--- conflicted
+++ resolved
@@ -15,11 +15,7 @@
     ${ED25519_PATH}/lib
     ${KECCAK_PATH}/bin/generic64
     ${PROJECT_SOURCE_DIR}/core/infra/crypto
-<<<<<<< HEAD
-=======
-    ${AERON_PATH}/cppbuild/Release/lib
     ${LEVELDB_PATH}/out-static
->>>>>>> e6e908e4
 )
 
 add_executable(sumeragi_test
