/**
 * Copyright Soramitsu Co., Ltd. All Rights Reserved.
 * SPDX-License-Identifier: Apache-2.0
 */

#include "model/sha3_hash.hpp"
#include "module/irohad/ametsuchi/ametsuchi_mocks.hpp"
#include "module/irohad/multi_sig_transactions/mst_mocks.hpp"
#include "module/irohad/network/network_mocks.hpp"
#include "module/irohad/pending_txs_storage/pending_txs_storage_mock.hpp"
#include "module/irohad/validation/validation_mocks.hpp"
#include "module/shared_model/builders/protobuf/common_objects/proto_account_builder.hpp"
#include "module/shared_model/builders/protobuf/proposal.hpp"
#include "module/shared_model/builders/protobuf/test_proposal_builder.hpp"
#include "module/shared_model/builders/protobuf/test_query_builder.hpp"
#include "module/shared_model/builders/protobuf/test_query_response_builder.hpp"
#include "module/shared_model/builders/protobuf/test_transaction_builder.hpp"

#include "client.hpp"

#include "execution/query_execution_impl.hpp"
#include "main/server_runner.hpp"
#include "torii/command_service.hpp"
#include "torii/impl/status_bus_impl.hpp"
#include "torii/processor/query_processor_impl.hpp"
#include "torii/processor/transaction_processor_impl.hpp"
#include "torii/query_service.hpp"

#include "model/converters/json_common.hpp"
#include "model/converters/json_query_factory.hpp"
#include "model/converters/json_transaction_factory.hpp"
#include "model/converters/pb_transaction_factory.hpp"

#include "builders/protobuf/queries.hpp"
#include "builders/protobuf/transaction.hpp"

using ::testing::_;
using ::testing::A;
using ::testing::AtLeast;
using ::testing::ByMove;
using ::testing::Return;

using namespace iroha::ametsuchi;
using namespace iroha::network;
using namespace iroha::validation;
using namespace shared_model::proto;

using namespace std::chrono_literals;
constexpr std::chrono::milliseconds initial_timeout = 1s;
constexpr std::chrono::milliseconds nonfinal_timeout = 2 * 10s;

/**
Here we imitate the behavior of StatusStram client but on a bit lower level. So
the do-while cycle imitates client resubscription to the stream. Stream
"expiration" is a valid designed case (see pr #1615 for the details).

The number of attempts (3) is a magic constant here. The idea behind this number
is the following: only one resubscription is usually enough to pass the test; if
three resubscribes were not enough, then most likely there is another bug.
 */
constexpr uint32_t status_read_attempts = 3;

class ClientServerTest : public testing::Test {
 public:
  virtual void SetUp() {
    spdlog::set_level(spdlog::level::off);
    // Run a server
    runner = std::make_unique<ServerRunner>(ip + ":0");

    // ----------- Command Service --------------
    pcsMock = std::make_shared<MockPeerCommunicationService>();
    mst = std::make_shared<iroha::MockMstProcessor>();
    wsv_query = std::make_shared<MockWsvQuery>();
    block_query = std::make_shared<MockBlockQuery>();
    query_executor = std::make_shared<MockQueryExecutor>();
    storage = std::make_shared<MockStorage>();

    rxcpp::subjects::subject<std::shared_ptr<shared_model::interface::Proposal>>
        prop_notifier;
    rxcpp::subjects::subject<iroha::synchronizer::SynchronizationEvent>
        commit_notifier;
    EXPECT_CALL(*pcsMock, on_proposal())
        .WillRepeatedly(Return(prop_notifier.get_observable()));
    EXPECT_CALL(*pcsMock, on_commit())
        .WillRepeatedly(Return(commit_notifier.get_observable()));
    EXPECT_CALL(*pcsMock, on_verified_proposal())
        .WillRepeatedly(Return(verified_prop_notifier.get_observable()));

    EXPECT_CALL(*mst, onPreparedBatchesImpl())
        .WillRepeatedly(Return(mst_prepared_notifier.get_observable()));
    EXPECT_CALL(*mst, onExpiredBatchesImpl())
        .WillRepeatedly(Return(mst_expired_notifier.get_observable()));

    EXPECT_CALL(*storage, getQueryExecutor())
        .WillRepeatedly(Return(query_executor));

    auto status_bus = std::make_shared<iroha::torii::StatusBusImpl>();
    auto tx_processor =
        std::make_shared<iroha::torii::TransactionProcessorImpl>(
            pcsMock, mst, status_bus);

    auto pb_tx_factory =
        std::make_shared<iroha::model::converters::PbTransactionFactory>();

    auto pending_txs_storage =
        std::make_shared<iroha::MockPendingTransactionStorage>();

    //----------- Query Service ----------
    EXPECT_CALL(*storage, getWsvQuery()).WillRepeatedly(Return(wsv_query));
    EXPECT_CALL(*storage, getBlockQuery()).WillRepeatedly(Return(block_query));

    auto qpi = std::make_shared<iroha::torii::QueryProcessorImpl>(
<<<<<<< HEAD
        storage, storage->getQueryExecutor(), pending_txs_storage);
=======
        storage,
        std::make_shared<iroha::QueryExecutionImpl>(storage,
                                                    pending_txs_storage));
>>>>>>> a666e6b9

    //----------- Server run ----------------
    runner
        ->append(std::make_unique<torii::CommandService>(tx_processor,
                                                         storage,
                                                         status_bus,
                                                         initial_timeout,
                                                         nonfinal_timeout))
        .append(std::make_unique<torii::QueryService>(qpi))
        .run()
        .match(
            [this](iroha::expected::Value<int> port) {
              this->port = port.value;
            },
            [](iroha::expected::Error<std::string> err) {
              FAIL() << err.error;
            });

    runner->waitForServersReady();
  }
  decltype(shared_model::crypto::DefaultCryptoAlgorithmType::generateKeypair())
      pair =
          shared_model::crypto::DefaultCryptoAlgorithmType::generateKeypair();
  std::vector<shared_model::interface::types::PubkeyType> signatories = {
      pair.publicKey()};

  std::unique_ptr<ServerRunner> runner;
  std::shared_ptr<MockPeerCommunicationService> pcsMock;
  std::shared_ptr<iroha::MockMstProcessor> mst;

  rxcpp::subjects::subject<
      std::shared_ptr<iroha::validation::VerifiedProposalAndErrors>>
      verified_prop_notifier;
  rxcpp::subjects::subject<iroha::DataType> mst_prepared_notifier;
  rxcpp::subjects::subject<iroha::DataType> mst_expired_notifier;

  std::shared_ptr<MockWsvQuery> wsv_query;
  std::shared_ptr<MockBlockQuery> block_query;
  std::shared_ptr<MockQueryExecutor> query_executor;
  std::shared_ptr<MockStorage> storage;

  const std::string ip = "127.0.0.1";
  int port;
};

TEST_F(ClientServerTest, SendTxWhenValid) {
  iroha_cli::CliClient client(ip, port);
  EXPECT_CALL(*pcsMock, propagate_batch(_)).Times(1);

  auto shm_tx = shared_model::proto::TransactionBuilder()
                    .creatorAccountId("some@account")
                    .createdTime(iroha::time::now())
                    .setAccountQuorum("some@account", 2)
                    .quorum(1)
                    .build()
                    .signAndAddSignature(
                        shared_model::crypto::DefaultCryptoAlgorithmType::
                            generateKeypair())
                    .finish();

  auto status = client.sendTx(shm_tx);
  ASSERT_EQ(status.answer, iroha_cli::CliClient::OK);
}

TEST_F(ClientServerTest, SendTxWhenInvalidJson) {
  iroha_cli::CliClient client(ip, port);
  // Must not call stateful validation since json is invalid
  // Json with no Transaction
  auto json_string =
      R"({"creator_account_id": "test",
          "commands":[{
            "command_type": "AddPeer",
            "peer": {
              "address": "localhost",
              "peer_key": "2323232323232323232323232323232323232323232323232323232323232323"
            }
          }]
        })";
  iroha::model::converters::JsonTransactionFactory tx_factory;
  auto json_doc = iroha::model::converters::stringToJson(json_string);
  ASSERT_TRUE(json_doc);
  auto model_tx = tx_factory.deserialize(json_doc.value());
  ASSERT_FALSE(model_tx);
}

TEST_F(ClientServerTest, SendTxWhenStatelessInvalid) {
  // creating stateless invalid tx
  auto shm_tx = TestTransactionBuilder()
                    .creatorAccountId("some@account")
                    .createdTime(iroha::time::now())
                    .setAccountQuorum("some@@account", 2)
                    .build();

  ASSERT_EQ(iroha_cli::CliClient(ip, port).sendTx(shm_tx).answer,
            iroha_cli::CliClient::OK);
  auto getAnswer = [&]() {
    return iroha_cli::CliClient(ip, port)
        .getTxStatus(shared_model::crypto::toBinaryString(shm_tx.hash()))
        .answer;
  };
  decltype(getAnswer()) answer;
  auto read_attempt_counter(status_read_attempts);
  do {
    answer = getAnswer();
  } while (answer.tx_status()
               != iroha::protocol::TxStatus::STATELESS_VALIDATION_FAILED
           and --read_attempt_counter);
  ASSERT_EQ(answer.tx_status(),
            iroha::protocol::TxStatus::STATELESS_VALIDATION_FAILED);
  ASSERT_NE(answer.error_message().size(), 0);
}

/**
 * This test checks, if tx, which did not pass stateful validation, is shown to
 * client with a corresponding status and error message
 *
 * @given real client and mocked pcs
 * @when sending a stateless valid transaction @and failing it at stateful
 * validation
 * @then ensure that client sees:
 *       - status of this transaction as STATEFUL_VALIDATION_FAILED
 *       - error message is the same, as the one with which transaction was
 *         failed
 */
TEST_F(ClientServerTest, SendTxWhenStatefulInvalid) {
  iroha_cli::CliClient client(ip, port);
  EXPECT_CALL(*pcsMock, propagate_batch(_)).Times(1);

  // creating stateful invalid tx
  auto tx = TransactionBuilder()
                .creatorAccountId("some@account")
                .createdTime(iroha::time::now())
                .transferAsset("some@account",
                               "another@account",
                               "doge#doge",
                               "some transfer",
                               "100.0")
                .quorum(1)
                .build()
                .signAndAddSignature(
                    shared_model::crypto::DefaultCryptoAlgorithmType::
                        generateKeypair())
                .finish();
  ASSERT_EQ(client.sendTx(tx).answer, iroha_cli::CliClient::OK);

  // fail the tx
  auto verified_proposal = std::make_shared<shared_model::proto::Proposal>(
      TestProposalBuilder().height(0).createdTime(iroha::time::now()).build());
  verified_prop_notifier.get_subscriber().on_next(
      std::make_shared<iroha::validation::VerifiedProposalAndErrors>(
          std::make_pair(verified_proposal,
                         iroha::validation::TransactionsErrors{std::make_pair(
                             iroha::validation::CommandError{
                                 "CommandName", "CommandError", true, 2},
                             tx.hash())})));
  auto stringified_error = "Stateful validation error in transaction "
                           + tx.hash().hex() + ": command 'CommandName' with "
                                               "index '2' did not pass verification with "
                                               "error 'CommandError'";

  auto getAnswer = [&]() {
    return client.getTxStatus(shared_model::crypto::toBinaryString(tx.hash()))
        .answer;
  };
  decltype(getAnswer()) answer;
  auto read_attempt_counter(status_read_attempts);
  do {
    // check it really failed with specific message
    answer = getAnswer();
  } while (answer.tx_status()
               != iroha::protocol::TxStatus::STATEFUL_VALIDATION_FAILED
           and --read_attempt_counter);
  ASSERT_EQ(answer.tx_status(),
            iroha::protocol::TxStatus::STATEFUL_VALIDATION_FAILED);
  ASSERT_EQ(answer.error_message(), stringified_error);
}

TEST_F(ClientServerTest, SendQueryWhenInvalidJson) {
  iroha_cli::CliClient client(ip, port);
  // Must not call stateful validation since json is invalid and shouldn't be
  // passed to stateless validation

  auto json_query =
      R"({"creator_account_id": "test",
          "commands":[{
            "command_type": "AddPeer",
            "peer": {
              "address": "localhost",
              "peer_key": "2323232323232323232323232323232323232323232323232323232323232323"
            }
          }]
        })";

  iroha::model::converters::JsonQueryFactory queryFactory;
  auto model_query = queryFactory.deserialize(json_query);
  ASSERT_FALSE(model_query);
}

TEST_F(ClientServerTest, SendQueryWhenStatelessInvalid) {
  iroha_cli::CliClient client(ip, port);

  shared_model::proto::Query query = TestQueryBuilder()
                                         .createdTime(0)
                                         .creatorAccountId("123")
                                         .getAccount("asd")
                                         .build();
  auto proto_query = query.getTransport();

  auto res = client.sendQuery(query);
  ASSERT_TRUE(res.status.ok());
  ASSERT_TRUE(res.answer.has_error_response());
  ASSERT_EQ(res.answer.error_response().reason(),
            iroha::protocol::ErrorResponse::STATELESS_INVALID);
  ASSERT_NE(res.answer.error_response().message().size(), 0);
}

TEST_F(ClientServerTest, SendQueryWhenValid) {
  // TODO: 30/04/2018 x3medima17, fix Uninteresting mock function call, IR-1187
  iroha_cli::CliClient client(ip, port);

  std::shared_ptr<shared_model::interface::Account> account_test = clone(
      shared_model::proto::AccountBuilder().accountId("test@test").build());

  EXPECT_CALL(*wsv_query, getSignatories("admin@test"))
      .WillRepeatedly(Return(signatories));

  auto *resp =
      clone(TestQueryResponseBuilder().accountDetailResponse("value").build())
          .release();

  EXPECT_CALL(*query_executor, validateAndExecute_(_)).WillOnce(Return(resp));

  auto query = QueryBuilder()
                   .createdTime(iroha::time::now())
                   .creatorAccountId("admin@test")
                   .queryCounter(1)
                   .getAccountDetail("test@test")
                   .build()
                   .signAndAddSignature(pair)
                   .finish();

  auto res = client.sendQuery(query);
  ASSERT_EQ(res.answer.account_detail_response().detail(), "value");
}

TEST_F(ClientServerTest, SendQueryWhenStatefulInvalid) {
  iroha_cli::CliClient client(ip, port);

  EXPECT_CALL(*wsv_query, getSignatories("admin@test"))
      .WillRepeatedly(Return(signatories));

  auto *resp =
      clone(TestQueryResponseBuilder()
                .errorQueryResponse<
                    shared_model::interface::StatefulFailedErrorResponse>()
                .build())
          .release();

  EXPECT_CALL(*query_executor, validateAndExecute_(_)).WillOnce(Return(resp));

  auto query = QueryBuilder()
                   .createdTime(iroha::time::now())
                   .creatorAccountId("admin@test")
                   .queryCounter(1)
                   .getAccountDetail("test@test")
                   .build()
                   .signAndAddSignature(pair)
                   .finish();

  auto res = client.sendQuery(query);
  ASSERT_EQ(res.answer.error_response().reason(),
            iroha::protocol::ErrorResponse::STATEFUL_INVALID);
}<|MERGE_RESOLUTION|>--- conflicted
+++ resolved
@@ -110,13 +110,7 @@
     EXPECT_CALL(*storage, getBlockQuery()).WillRepeatedly(Return(block_query));
 
     auto qpi = std::make_shared<iroha::torii::QueryProcessorImpl>(
-<<<<<<< HEAD
-        storage, storage->getQueryExecutor(), pending_txs_storage);
-=======
-        storage,
-        std::make_shared<iroha::QueryExecutionImpl>(storage,
-                                                    pending_txs_storage));
->>>>>>> a666e6b9
+        storage, storage, pending_txs_storage);
 
     //----------- Server run ----------------
     runner
