--- conflicted
+++ resolved
@@ -19,33 +19,16 @@
 #include "module/shared_model/builders/protobuf/test_transaction_builder.hpp"
 
 #include "builders/common_objects/account_asset_builder.hpp"
-<<<<<<< HEAD
-#include "builders/common_objects/account_builder.hpp"
 #include "builders/common_objects/amount_builder.hpp"
 #include "builders/common_objects/asset_builder.hpp"
-#include "builders/common_objects/peer_builder.hpp"
-#include "builders/common_objects/signature_builder.hpp"
-=======
-#include "builders/common_objects/amount_builder.hpp"
-#include "builders/common_objects/asset_builder.hpp"
->>>>>>> 61969d20
 #include "builders/protobuf/common_objects/proto_account_asset_builder.hpp"
 #include "builders/protobuf/common_objects/proto_account_builder.hpp"
 #include "builders/protobuf/common_objects/proto_amount_builder.hpp"
 #include "builders/protobuf/common_objects/proto_asset_builder.hpp"
-<<<<<<< HEAD
-#include "builders/protobuf/common_objects/proto_peer_builder.hpp"
-#include "builders/protobuf/common_objects/proto_signature_builder.hpp"
-=======
->>>>>>> 61969d20
 #include "framework/test_subscriber.hpp"
 #include "validators/permissions.hpp"
 #include "model/query_execution.hpp"
-<<<<<<< HEAD
-#include "validators/field_validator.hpp"
-=======
 #include "module/shared_model/builders/protobuf/test_query_builder.hpp"
->>>>>>> 61969d20
 
 using ::testing::AllOf;
 using ::testing::AtLeast;
@@ -76,25 +59,6 @@
     EXPECT_CALL(*wsv_query, hasAccountGrantablePermission(_, _, _))
         .WillRepeatedly(Return(false));
 
-<<<<<<< HEAD
-    creator = std::shared_ptr<shared_model::interface::Account>(
-        shared_model::proto::AccountBuilder()
-            .accountId(admin_id)
-            .domainId(domain_id)
-            .jsonData("{}")
-            .quorum(1)
-            .build()
-            .copy());
-
-    account = std::shared_ptr<shared_model::interface::Account>(
-        shared_model::proto::AccountBuilder()
-            .accountId(account_id)
-            .domainId(domain_id)
-            .jsonData("{}")
-            .quorum(1)
-            .build()
-            .copy());
-=======
     creator = clone(shared_model::proto::AccountBuilder()
                         .accountId(admin_id)
                         .domainId(domain_id)
@@ -108,7 +72,6 @@
                         .jsonData("{}")
                         .quorum(1)
                         .build());
->>>>>>> 61969d20
   }
 
   std::shared_ptr<shared_model::interface::QueryResponse> validateAndExecute(
@@ -376,10 +339,6 @@
 
     role_permissions = {can_get_my_acc_ast};
   }
-<<<<<<< HEAD
-  std::shared_ptr<GetAccountAssets> get_account_assets;
-=======
->>>>>>> 61969d20
   std::shared_ptr<shared_model::interface::AccountAsset> accountAsset;
 };
 
@@ -414,15 +373,11 @@
  * @then Return account asset
  */
 TEST_F(GetAccountAssetsTest, AllAccountValidCase) {
-<<<<<<< HEAD
-  get_account_assets->account_id = account_id;
-=======
   auto query = TestQueryBuilder()
                    .creatorAccountId(admin_id)
                    .getAccountAssets(account_id, asset_id)
                    .build();
 
->>>>>>> 61969d20
   shared_model::builder::AccountAssetBuilder<
       shared_model::proto::AccountAssetBuilder,
       shared_model::validation::FieldValidator>()
@@ -459,15 +414,11 @@
  * @then Return account
  */
 TEST_F(GetAccountAssetsTest, DomainAccountValidCase) {
-<<<<<<< HEAD
-  get_account_assets->account_id = account_id;
-=======
   auto query = TestQueryBuilder()
                    .creatorAccountId(admin_id)
                    .getAccountAssets(account_id, asset_id)
                    .build();
 
->>>>>>> 61969d20
   shared_model::builder::AccountAssetBuilder<
       shared_model::proto::AccountAssetBuilder,
       shared_model::validation::FieldValidator>()
@@ -504,16 +455,6 @@
  * @then Return account assets
  */
 TEST_F(GetAccountAssetsTest, GrantAccountValidCase) {
-<<<<<<< HEAD
-  get_account_assets->account_id = account_id;
-  accountAsset = std::shared_ptr<shared_model::interface::AccountAsset>(
-      shared_model::proto::AccountAssetBuilder()
-          .assetId(accountAsset->assetId())
-          .accountId(account_id)
-          .balance(accountAsset->balance())
-          .build()
-          .copy());
-=======
   auto query = TestQueryBuilder()
                    .creatorAccountId(admin_id)
                    .getAccountAssets(account_id, asset_id)
@@ -524,7 +465,6 @@
                            .accountId(account_id)
                            .balance(accountAsset->balance())
                            .build());
->>>>>>> 61969d20
   role_permissions = {};
 
   EXPECT_CALL(*wsv_query, getAccountRoles(admin_id))
@@ -553,15 +493,11 @@
  * @then Return account assets
  */
 TEST_F(GetAccountAssetsTest, DifferentDomainAccountInValidCase) {
-<<<<<<< HEAD
-  get_account_assets->account_id = "test@test2";
-=======
   auto query = TestQueryBuilder()
                    .creatorAccountId(admin_id)
                    .getAccountAssets("test@test2", asset_id)
                    .build();
 
->>>>>>> 61969d20
   shared_model::builder::AccountAssetBuilder<
       shared_model::proto::AccountAssetBuilder,
       shared_model::validation::FieldValidator>()
@@ -603,15 +539,11 @@
  * @then Return error
  */
 TEST_F(GetAccountAssetsTest, NoAccountExist) {
-<<<<<<< HEAD
-  get_account_assets->account_id = "none";
-=======
   auto query = TestQueryBuilder()
                    .creatorAccountId(admin_id)
                    .getAccountAssets("none", asset_id)
                    .build();
 
->>>>>>> 61969d20
   shared_model::builder::AccountAssetBuilder<
       shared_model::proto::AccountAssetBuilder,
       shared_model::validation::FieldValidator>()
@@ -651,20 +583,9 @@
  public:
   void SetUp() override {
     QueryValidateExecuteTest::SetUp();
-<<<<<<< HEAD
-    get_signatories = std::make_shared<GetSignatories>();
-    get_signatories->account_id = admin_id;
-    get_signatories->creator_account_id = admin_id;
-    query = get_signatories;
     signs = {shared_model::interface::types::PubkeyType(std::string(32, '0'))};
     role_permissions = {can_get_my_signatories};
   }
-  std::shared_ptr<GetSignatories> get_signatories;
-=======
-    signs = {shared_model::interface::types::PubkeyType(std::string(32, '0'))};
-    role_permissions = {can_get_my_signatories};
-  }
->>>>>>> 61969d20
   std::vector<shared_model::interface::types::PubkeyType> signs;
 };
 
@@ -1263,17 +1184,6 @@
   void SetUp() override {
     QueryValidateExecuteTest::SetUp();
     role_permissions = {can_read_assets};
-<<<<<<< HEAD
-    asset = std::shared_ptr<shared_model::interface::Asset>(
-        shared_model::proto::AssetBuilder()
-            .assetId(asset_id)
-            .domainId("test")
-            .precision(2)
-            .build().copy());
-  }
-  std::shared_ptr<shared_model::interface::Asset> asset;
-  std::shared_ptr<GetAssetInfo> qry;
-=======
     asset = clone(shared_model::proto::AssetBuilder()
                       .assetId(asset_id)
                       .domainId("test")
@@ -1281,7 +1191,6 @@
                       .build());
   }
   std::shared_ptr<shared_model::interface::Asset> asset;
->>>>>>> 61969d20
 };
 
 /**
