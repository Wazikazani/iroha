--- conflicted
+++ resolved
@@ -22,11 +22,9 @@
 
 #include "builders/common_objects/peer_builder.hpp"
 #include "builders/protobuf/common_objects/proto_peer_builder.hpp"
-#include "consensus/consensus_block_cache.hpp"
 #include "cryptography/crypto_provider/crypto_defaults.hpp"
 #include "cryptography/hash.hpp"
 #include "datetime/time.hpp"
-#include "framework/specified_visitor.hpp"
 #include "framework/test_subscriber.hpp"
 #include "module/irohad/ametsuchi/ametsuchi_mocks.hpp"
 #include "module/shared_model/builders/protobuf/test_block_builder.hpp"
@@ -41,7 +39,6 @@
 
 using testing::A;
 using testing::Return;
-using testing::_;
 
 using wPeer = std::shared_ptr<shared_model::interface::Peer>;
 using wBlock = std::shared_ptr<shared_model::interface::Block>;
@@ -51,9 +48,8 @@
   void SetUp() override {
     peer_query = std::make_shared<MockPeerQuery>();
     storage = std::make_shared<MockBlockQuery>();
-    block_cache = std::make_shared<iroha::consensus::ConsensusBlockCache>();
     loader = std::make_shared<BlockLoaderImpl>(peer_query, storage);
-    service = std::make_shared<BlockLoaderService>(storage, block_cache);
+    service = std::make_shared<BlockLoaderService>(storage);
 
     grpc::ServerBuilder builder;
     int port = 0;
@@ -90,13 +86,6 @@
         .createdTime(iroha::time::now());
   }
 
-  // wrap block, so it could be inserted into consensus cache
-  iroha::consensus::ConsensusBlockCache::DataPointer wrapBlock(
-      std::shared_ptr<shared_model::interface::Block> block) const {
-    return std::make_shared<shared_model::interface::BlockVariant>(
-        std::move(block));
-  }
-
   const Hash kPrevHash =
       Hash(std::string(DefaultCryptoAlgorithmType::kHashLength, '0'));
 
@@ -109,7 +98,6 @@
   std::shared_ptr<BlockLoaderImpl> loader;
   std::shared_ptr<BlockLoaderService> service;
   std::unique_ptr<grpc::Server> server;
-  std::shared_ptr<iroha::consensus::ConsensusBlockCache> block_cache;
 };
 
 /**
@@ -126,7 +114,7 @@
   EXPECT_CALL(*storage, getTopBlock())
       .WillOnce(Return(iroha::expected::makeValue(wBlock(clone(block)))));
   EXPECT_CALL(*storage, getBlocksFrom(block.height() + 1))
-      .WillOnce(Return(std::vector<wBlock>()));
+      .WillOnce(Return(rxcpp::observable<>::empty<wBlock>()));
   auto wrapper = make_test_subscriber<CallExact>(
       loader->retrieveBlocks(peer->pubkey()), 0);
   wrapper.subscribe();
@@ -161,7 +149,7 @@
   EXPECT_CALL(*storage, getTopBlock())
       .WillOnce(Return(iroha::expected::makeValue(wBlock(clone(block)))));
   EXPECT_CALL(*storage, getBlocksFrom(block.height() + 1))
-      .WillOnce(Return(std::vector<wBlock>{clone(top_block)}));
+      .WillOnce(Return(rxcpp::observable<>::just(wBlock(clone(top_block)))));
   auto wrapper =
       make_test_subscriber<CallExact>(loader->retrieveBlocks(peer_key), 1);
   wrapper.subscribe(
@@ -203,7 +191,7 @@
   EXPECT_CALL(*storage, getTopBlock())
       .WillOnce(Return(iroha::expected::makeValue(wBlock(clone(block)))));
   EXPECT_CALL(*storage, getBlocksFrom(next_height))
-      .WillOnce(Return(blocks));
+      .WillOnce(Return(rxcpp::observable<>::iterate(blocks)));
   auto wrapper = make_test_subscriber<CallExact>(
       loader->retrieveBlocks(peer_key), num_blocks);
   auto height = next_height;
@@ -214,72 +202,38 @@
 }
 
 /**
- * @given block loader @and consensus cache with a block
+ * @given block loader with a block
  * @when retrieveBlock is called with the related hash
- * @then it returns the same block @and block loader service does not ask
- * storage
+ * @then it returns the same block
  */
 TEST_F(BlockLoaderTest, ValidWhenBlockPresent) {
   // Request existing block => success
-  auto requested = std::make_shared<shared_model::proto::Block>(
-      getBaseBlockBuilder().build().signAndAddSignature(key).finish());
-  block_cache->insert(wrapBlock(requested));
-
-  EXPECT_CALL(*peer_query, getLedgerPeers())
-      .WillOnce(Return(std::vector<wPeer>{peer}));
-<<<<<<< HEAD
+  auto requested =
+      getBaseBlockBuilder().build().signAndAddSignature(key).finish();
+
+  EXPECT_CALL(*peer_query, getLedgerPeers())
+      .WillOnce(Return(std::vector<wPeer>{peer}));
   EXPECT_CALL(*storage, getBlocksFrom(_)).Times(0);
   auto block_variant = loader->retrieveBlock(peer_key, requested->hash());
-=======
-  EXPECT_CALL(*storage, getBlocksFrom(1))
-      .WillOnce(Return(std::vector<wBlock>{clone(requested)}));
-  auto block = loader->retrieveBlock(peer_key, requested.hash());
->>>>>>> 742d2117
-
-  ASSERT_TRUE(block_variant);
-  ASSERT_NO_THROW({
-    auto unwrapped_block = boost::apply_visitor(
-        framework::SpecifiedVisitor<
-            std::shared_ptr<shared_model::interface::Block>>(),
-        *block_variant);
-    ASSERT_EQ(*requested, *unwrapped_block);
-  });
-}
-
-/**
- * @given block loader @and consensus cache with a block
+
+  ASSERT_TRUE(block);
+  ASSERT_EQ(**block, requested);
+}
+
+/**
+ * @given block loader and a block
  * @when retrieveBlock is called with a different hash
- * @then nothing is returned @and block loader service does not ask storage
+ * @then nothing is returned
  */
 TEST_F(BlockLoaderTest, ValidWhenBlockMissing) {
   // Request nonexisting block => failure
-  auto present = std::make_shared<shared_model::proto::Block>(
-      getBaseBlockBuilder().build().signAndAddSignature(key).finish());
-  block_cache->insert(wrapBlock(present));
-
-  EXPECT_CALL(*peer_query, getLedgerPeers())
-      .WillOnce(Return(std::vector<wPeer>{peer}));
-<<<<<<< HEAD
+  auto present =
+      getBaseBlockBuilder().build().signAndAddSignature(key).finish();
+
+  EXPECT_CALL(*peer_query, getLedgerPeers())
+      .WillOnce(Return(std::vector<wPeer>{peer}));
   EXPECT_CALL(*storage, getBlocksFrom(_)).Times(0);
-=======
-  EXPECT_CALL(*storage, getBlocksFrom(1))
-      .WillOnce(Return(std::vector<wBlock>{clone(present)}));
->>>>>>> 742d2117
   auto block = loader->retrieveBlock(peer_key, kPrevHash);
 
   ASSERT_FALSE(block);
-}
-
-/**
- * @given block loader @and empty consensus cache
- * @when retrieveBlock is called with some hash
- * @then nothing is returned @and block loader service does not ask storage
- */
-TEST_F(BlockLoaderTest, ValidWithEmptyCache) {
-  EXPECT_CALL(*peer_query, getLedgerPeers())
-      .WillOnce(Return(std::vector<wPeer>{peer}));
-  EXPECT_CALL(*storage, getBlocksFrom(_)).Times(0);
-
-  auto emptiness = loader->retrieveBlock(peer_key, kPrevHash);
-  ASSERT_FALSE(emptiness);
 }