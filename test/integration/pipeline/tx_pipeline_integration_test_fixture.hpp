--- conflicted
+++ resolved
@@ -28,69 +28,13 @@
 #include "main/raw_block_loader.hpp"
 #include "model/generators/block_generator.hpp"
 #include "module/irohad/ametsuchi/ametsuchi_fixture.hpp"
-#include "test_irohad.hpp"
+#include "integration/pipeline/test_irohad.hpp"
 
 using namespace framework::test_subscriber;
 using namespace std::chrono_literals;
 using namespace iroha::model::generators;
 using iroha::model::Transaction;
 
-<<<<<<< HEAD
-class TestIrohad : public Irohad {
- public:
-  TestIrohad(const std::string &block_store_dir,
-             const std::string &pg_conn,
-             size_t torii_port,
-             size_t internal_port,
-             size_t max_proposal_size,
-             std::chrono::milliseconds proposal_delay,
-             std::chrono::milliseconds vote_delay,
-             std::chrono::milliseconds load_delay,
-             const iroha::keypair_t &keypair)
-      : Irohad(block_store_dir,
-               pg_conn,
-               torii_port,
-               internal_port,
-               max_proposal_size,
-               proposal_delay,
-               vote_delay,
-               load_delay,
-               keypair) {}
-
-  auto &getCommandService() {
-    return command_service;
-  }
-
-  auto &getQueryService() {
-    return query_service;
-  }
-
-  auto &getPeerCommunicationService() {
-    return pcs;
-  }
-
-  auto &getCryptoProvider() {
-    return crypto_verifier;
-  }
-
-  void run() override {
-    grpc::ServerBuilder builder;
-    int port = 0;
-    builder.AddListeningPort("0.0.0.0:" + std::to_string(internal_port_),
-                             grpc::InsecureServerCredentials(),
-                             &port);
-    builder.RegisterService(ordering_init.ordering_gate_transport.get());
-    builder.RegisterService(ordering_init.ordering_service_transport.get());
-    builder.RegisterService(yac_init.consensus_network.get());
-    builder.RegisterService(loader_init.service.get());
-    internal_server = builder.BuildAndStart();
-    internal_thread = std::thread([this] { internal_server->Wait(); });
-    log_->info("===> iroha initialized");
-  }
-};
-
-=======
->>>>>>> b8520be1
 class TxPipelineIntegrationTestFixture
     : public iroha::ametsuchi::AmetsuchiTest {
  public:
