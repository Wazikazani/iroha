SET(EXECUTABLE_OUTPUT_PATH ${PROJECT_BINARY_DIR}/lib)

SET(KECCAK_PATH  "${PROJECT_SOURCE_DIR}/core/vendor/KeccakCodePackage")
SET(ED25519_PATH "${PROJECT_SOURCE_DIR}/core/vendor/ed25519")

include_directories(
  ${ED25519_PATH}/src
  ${PROJECT_SOURCE_DIR}/core
)

link_directories(
  ${ED25519_PATH}/lib
  ${KECCAK_PATH}/bin/generic64
  ${PROJECT_SOURCE_DIR}/core/infra/crypto
)

ADD_LIBRARY(validator  STATIC
  #consensus_event_validator.cpp
  transaction_validator.cpp
)

target_link_libraries(validator
  signature
<<<<<<< HEAD
  commands
  objects
)
=======
)
>>>>>>> e6e908e4
<|MERGE_RESOLUTION|>--- conflicted
+++ resolved
@@ -21,10 +21,4 @@
 
 target_link_libraries(validator
   signature
-<<<<<<< HEAD
-  commands
-  objects
-)
-=======
-)
->>>>>>> e6e908e4
+)