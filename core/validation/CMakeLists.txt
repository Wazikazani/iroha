SET(EXECUTABLE_OUTPUT_PATH ${PROJECT_BINARY_DIR}/lib)

SET(KECCAK_PATH  "${PROJECT_SOURCE_DIR}/core/vendor/KeccakCodePackage")
SET(ED25519_PATH "${PROJECT_SOURCE_DIR}/core/vendor/ed25519")

include_directories(
  ${ED25519_PATH}/src
)
link_directories(
  ${ED25519_PATH}
  ${KECCAK_PATH}/bin/generic64
  ${PROJECT_SOURCE_DIR}/core/infra/crypto
)

ADD_LIBRARY(validator  STATIC
<<<<<<< HEAD
=======
  consensus_event_validator.cpp
>>>>>>> 2f7b9f41
)
target_link_libraries(validator
  signature
  transfer_transaction
)
<|MERGE_RESOLUTION|>--- conflicted
+++ resolved
@@ -13,10 +13,7 @@
 )
 
 ADD_LIBRARY(validator  STATIC
-<<<<<<< HEAD
-=======
   consensus_event_validator.cpp
->>>>>>> 2f7b9f41
 )
 target_link_libraries(validator
   signature
