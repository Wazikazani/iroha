<<<<<<< HEAD
<<<<<<< HEAD
#ifndef __BASE64_H_
#define __BASE64_H_
=======
#ifndef __BASE64__
#define __BASE64__
>>>>>>> develop
=======
#ifndef CORE_CRYPTO_BASE64_HPP_
#define CORE_CRYPTO_BASE64_HPP_
>>>>>>> cdb14d93

#include <string>

namespace base64{
  std::string encode(const unsigned char*);
  const unsigned char* decode(std::string);
};
<<<<<<< HEAD
=======

<<<<<<< HEAD
>>>>>>> develop
#endif
=======
#endif  // CORE_CRYPTO_BASE64_HPP_
>>>>>>> cdb14d93
<|MERGE_RESOLUTION|>--- conflicted
+++ resolved
@@ -1,15 +1,5 @@
-<<<<<<< HEAD
-<<<<<<< HEAD
-#ifndef __BASE64_H_
-#define __BASE64_H_
-=======
-#ifndef __BASE64__
-#define __BASE64__
->>>>>>> develop
-=======
 #ifndef CORE_CRYPTO_BASE64_HPP_
 #define CORE_CRYPTO_BASE64_HPP_
->>>>>>> cdb14d93
 
 #include <string>
 
@@ -17,12 +7,5 @@
   std::string encode(const unsigned char*);
   const unsigned char* decode(std::string);
 };
-<<<<<<< HEAD
-=======
 
-<<<<<<< HEAD
->>>>>>> develop
-#endif
-=======
-#endif  // CORE_CRYPTO_BASE64_HPP_
->>>>>>> cdb14d93
+#endif  // CORE_CRYPTO_BASE64_HPP_