ADD_LIBRARY(sumeragi STATIC
  sumeragi.cpp
)

target_link_libraries(sumeragi
  config_manager
<<<<<<< HEAD
  connection_with_grpc_flatbuffer
=======
  peer_service
  connection_with_grpc
>>>>>>> 1b9160d6
  signature
  thread_pool
  executor
  merkle_transaction_repository
  transaction_repository
  validator
)<|MERGE_RESOLUTION|>--- conflicted
+++ resolved
@@ -4,12 +4,7 @@
 
 target_link_libraries(sumeragi
   config_manager
-<<<<<<< HEAD
   connection_with_grpc_flatbuffer
-=======
-  peer_service
-  connection_with_grpc
->>>>>>> 1b9160d6
   signature
   thread_pool
   executor
