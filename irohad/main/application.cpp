/**
 * Copyright Soramitsu Co., Ltd. 2017 All Rights Reserved.
 * http://soramitsu.co.jp
 *
 * Licensed under the Apache License, Version 2.0 (the "License");
 * you may not use this file except in compliance with the License.
 * You may obtain a copy of the License at
 *
 *        http://www.apache.org/licenses/LICENSE-2.0
 *
 * Unless required by applicable law or agreed to in writing, software
 * distributed under the License is distributed on an "AS IS" BASIS,
 * WITHOUT WARRANTIES OR CONDITIONS OF ANY KIND, either express or implied.
 * See the License for the specific language governing permissions and
 * limitations under the License.
 */

#include "main/application.hpp"
#include "ametsuchi/impl/postgres_ordering_service_persistent_state.hpp"

using namespace iroha;
using namespace iroha::ametsuchi;
using namespace iroha::simulator;
using namespace iroha::validation;
using namespace iroha::network;
using namespace iroha::model;
using namespace iroha::synchronizer;
using namespace iroha::torii;
using namespace iroha::model::converters;
using namespace iroha::consensus::yac;

using namespace std::chrono_literals;

/**
 * Configuring iroha daemon
 */
Irohad::Irohad(const std::string &block_store_dir,
               const std::string &pg_conn,
               size_t torii_port,
               size_t internal_port,
               size_t max_proposal_size,
               std::chrono::milliseconds proposal_delay,
               std::chrono::milliseconds vote_delay,
               std::chrono::milliseconds load_delay,
               const keypair_t &keypair)
    : block_store_dir_(block_store_dir),
      pg_conn_(pg_conn),
      torii_port_(torii_port),
      internal_port_(internal_port),
      max_proposal_size_(max_proposal_size),
      proposal_delay_(proposal_delay),
      vote_delay_(vote_delay),
      load_delay_(load_delay),
      keypair(keypair) {
  log_ = logger::log("IROHAD");
  log_->info("created");
  // Initializing storage at this point in order to insert genesis block before
  // initialization of iroha deamon
  initStorage();
}

/**
 * Initializing iroha daemon
 */
void Irohad::init() {
  initPeerQuery();
  initCryptoProvider();
  initValidators();
  initOrderingGate();
  initSimulator();
  initBlockLoader();
  initConsensusGate();
  initSynchronizer();
  initPeerCommunicationService();
  initMstProcessor();

  // Torii
  initTransactionCommandService();
  initQueryService();
}

/**
 * Dropping iroha daemon storage
 */
void Irohad::dropStorage() {
  storage->dropStorage();
}

/**
 * Initializing iroha daemon storage
 */
void Irohad::initStorage() {
  auto storageResult = StorageImpl::create(block_store_dir_, pg_conn_);
  storageResult.match(
      [&](expected::Value<std::shared_ptr<ametsuchi::StorageImpl>> &_storage) {
        storage = _storage.value;
      },
      [&](expected::Error<std::string> &error) {
        log_->error(error.error);
      });

  PostgresOrderingServicePersistentState::create(pg_conn_).match(
      [&](expected::Value<
          std::shared_ptr<ametsuchi::PostgresOrderingServicePersistentState>>
              &_storage) { ordering_service_storage_ = _storage.value; },
      [&](expected::Error<std::string> &error) {
        log_->error(error.error);
      });

  log_->info("[Init] => storage", logger::logBool(storage));
}

void Irohad::resetOrderingService() {
  if (not ordering_service_storage_->resetState())
    log_->error("cannot reset ordering service storage");
}

/**
 * Initializing peer query interface
 */
void Irohad::initPeerQuery() {
  wsv = std::make_shared<ametsuchi::PeerQueryWsv>(storage->getWsvQuery());

  log_->info("[Init] => peer query");
}

/**
 * Initializing crypto provider
 */
void Irohad::initCryptoProvider() {
  crypto_verifier = std::make_shared<ModelCryptoProviderImpl>(keypair);

  log_->info("[Init] => crypto provider");
}

/**
 * Initializing validators
 */
void Irohad::initValidators() {
  stateful_validator = std::make_shared<StatefulValidatorImpl>();
  chain_validator = std::make_shared<ChainValidatorImpl>();

  log_->info("[Init] => validators");
}

/**
 * Initializing ordering gate
 */
void Irohad::initOrderingGate() {
  ordering_gate = ordering_init.initOrderingGate(
      wsv, max_proposal_size_, proposal_delay_, ordering_service_storage_);
  log_->info("[Init] => init ordering gate - [{}]",
             logger::logBool(ordering_gate));
}

/**
 * Initializing iroha verified proposal creator and block creator
 */
void Irohad::initSimulator() {
  simulator = std::make_shared<Simulator>(ordering_gate,
                                          stateful_validator,
                                          storage,
                                          storage->getBlockQuery(),
                                          crypto_verifier);

  log_->info("[Init] => init simulator");
}

/**
 * Initializing block loader
 */
void Irohad::initBlockLoader() {
  block_loader = loader_init.initBlockLoader(
      wsv, storage->getBlockQuery(), crypto_verifier);

  log_->info("[Init] => block loader");
}

/**
 * Initializing consensus gate
 */
void Irohad::initConsensusGate() {
  consensus_gate = yac_init.initConsensusGate(
      wsv, simulator, block_loader, keypair, vote_delay_, load_delay_);

  log_->info("[Init] => consensus gate");
}

/**
 * Initializing synchronizer
 */
void Irohad::initSynchronizer() {
  synchronizer = std::make_shared<SynchronizerImpl>(
      consensus_gate, chain_validator, storage, block_loader);

  log_->info("[Init] => synchronizer");
}

/**
 * Initializing peer communication service
 */
void Irohad::initPeerCommunicationService() {
  pcs = std::make_shared<PeerCommunicationServiceImpl>(ordering_gate,
                                                       synchronizer);

  pcs->on_proposal().subscribe(
      [this](auto) { log_->info("~~~~~~~~~| PROPOSAL ^_^ |~~~~~~~~~ "); });

  pcs->on_commit().subscribe(
      [this](auto) { log_->info("~~~~~~~~~| COMMIT =^._.^= |~~~~~~~~~ "); });

  log_->info("[Init] => pcs");
}

void Irohad::initMstProcessor() {
  auto mst_transport = std::make_shared<MstTransportGrpc>();
  auto mst_completer = std::make_shared<DefaultCompleter>();
  auto mst_storage = std::make_shared<MstStorageStateImpl>(mst_completer);
  // TODO: @l4l magics should be fixed with options in cli branch
  //            check #661 for details
  auto mst_propagation = std::make_shared<GossipPropagationStrategy>(
      wsv, std::chrono::seconds(5) /*emitting period*/, 2 /*amount per once*/);
  auto mst_time = std::make_shared<MstTimeProviderImpl>();
  mst_processor = std::make_shared<FairMstProcessor>(
      mst_transport, mst_storage, mst_propagation, mst_time);
  log_->info("[Init] => MST processor");
}

/**
 * Initializing transaction command service
 */
void Irohad::initTransactionCommandService() {
<<<<<<< HEAD
  auto tx_processor = std::make_shared<TransactionProcessorImpl>(
      pcs, stateless_validator, mst_processor);
=======
  auto tx_processor = std::make_shared<TransactionProcessorImpl>(pcs);
>>>>>>> def7bc4f

  command_service = std::make_shared<::torii::CommandService>(
      tx_processor, storage->getBlockQuery(), proposal_delay_);

  log_->info("[Init] => command service");
}

/**
 * Initializing query command service
 */
void Irohad::initQueryService() {
  auto query_processing_factory = std::make_unique<QueryProcessingFactory>(
      storage->getWsvQuery(), storage->getBlockQuery());

  auto query_processor =
      std::make_shared<QueryProcessorImpl>(std::move(query_processing_factory));

  query_service = std::make_shared<::torii::QueryService>(query_processor);

  log_->info("[Init] => query service");
}

/**
 * Run iroha daemon
 */
void Irohad::run() {
  using iroha::expected::operator|;

  // Initializing torii server
  std::string ip = "0.0.0.0";
  torii_server =
      std::make_unique<ServerRunner>(ip + ":" + std::to_string(torii_port_));

  // Initializing internal server
  internal_server =
      std::make_unique<ServerRunner>(ip + ":" + std::to_string(internal_port_));

  // Run torii server
  (torii_server->append(command_service).append(query_service).run() |
   [&](const auto &port) {
     log_->info("Torii server bound on port {}", port);
     // Run internal server
     return internal_server->append(ordering_init.ordering_gate_transport)
         .append(ordering_init.ordering_service_transport)
         .append(yac_init.consensus_network)
         .append(loader_init.service)
         .run();
   })
      .match(
          [&](const auto &port) {
            log_->info("Internal server bound on port {}", port.value);
            log_->info("===> iroha initialized");
          },
          [&](const expected::Error<std::string> &e) { log_->error(e.error); });
}<|MERGE_RESOLUTION|>--- conflicted
+++ resolved
@@ -95,17 +95,13 @@
       [&](expected::Value<std::shared_ptr<ametsuchi::StorageImpl>> &_storage) {
         storage = _storage.value;
       },
-      [&](expected::Error<std::string> &error) {
-        log_->error(error.error);
-      });
+      [&](expected::Error<std::string> &error) { log_->error(error.error); });
 
   PostgresOrderingServicePersistentState::create(pg_conn_).match(
       [&](expected::Value<
           std::shared_ptr<ametsuchi::PostgresOrderingServicePersistentState>>
               &_storage) { ordering_service_storage_ = _storage.value; },
-      [&](expected::Error<std::string> &error) {
-        log_->error(error.error);
-      });
+      [&](expected::Error<std::string> &error) { log_->error(error.error); });
 
   log_->info("[Init] => storage", logger::logBool(storage));
 }
@@ -230,12 +226,8 @@
  * Initializing transaction command service
  */
 void Irohad::initTransactionCommandService() {
-<<<<<<< HEAD
-  auto tx_processor = std::make_shared<TransactionProcessorImpl>(
-      pcs, stateless_validator, mst_processor);
-=======
-  auto tx_processor = std::make_shared<TransactionProcessorImpl>(pcs);
->>>>>>> def7bc4f
+  auto tx_processor =
+      std::make_shared<TransactionProcessorImpl>(pcs, mst_processor);
 
   command_service = std::make_shared<::torii::CommandService>(
       tx_processor, storage->getBlockQuery(), proposal_delay_);
