--- conflicted
+++ resolved
@@ -50,11 +50,7 @@
 
     void QueryProcessorStub::handle_get_blocks(const model::GetBlocks &blocks) {
       subject_.get_subscriber().on_next(
-<<<<<<< HEAD
-          std::make_shared<dao::BlocksResponse>());
-=======
           std::make_shared<model::GetBlocksResponse>());
->>>>>>> ade8cd1a
     }
 
   }  // namespace torii
